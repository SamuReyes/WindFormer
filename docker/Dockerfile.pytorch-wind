--- conflicted
+++ resolved
@@ -116,12 +116,8 @@
     pip install wandb && \
     pip install xarray && \
     pip install h5py && \
-<<<<<<< HEAD
-    pip install geopandas
-=======
     pip install geopandas && \
     pip install ipyleaflet
->>>>>>> fcea1d94
 
 RUN tmp="$(python3 -c "from jupyter_server.auth import passwd; print(passwd('$PASSWORD'))")" && \
     echo "c.ServerApp.password='$tmp'">>/home/${USER}/.jupyter/jupyter_server_config.py && \
