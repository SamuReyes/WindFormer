--- conflicted
+++ resolved
@@ -12,11 +12,7 @@
     - config (dict): Configuration dictionary.
     """
 
-<<<<<<< HEAD
-    data_file = os.path.join(config['global']['path'], config['global']['processed_data_path'], 'data.hdf5')
-=======
     data_file = os.path.join(config['global']['path'], config['global']['processed_data_path'], config['global']['data_file'])
->>>>>>> fcea1d94
     constants_path = os.path.join(config['global']['path'], config['global']['constants_path'])
 
     upper_vars = len(config['preprocessing']['upper_var_names']) - 1  # Remove time
@@ -28,11 +24,7 @@
     mean_dict = {level: np.zeros(upper_vars) if level > 0 else np.zeros(surface_vars) for level in range(levels)}
     std_dict = {level: np.zeros(upper_vars) if level > 0 else np.zeros(surface_vars) for level in range(levels)}
     mean_dict_years = {
-<<<<<<< HEAD
-        year: {level: np.zeros(8) if level > 0 else np.zeros(9) for level in range(levels)} for year in range(years[0], years[1] + 1)
-=======
         year: {level: np.zeros(upper_vars) if level > 0 else np.zeros(surface_vars) for level in range(levels)} for year in range(years[0], years[1] + 1)
->>>>>>> fcea1d94
     }
 
     # Number of data points to compute mean and std
