--- conflicted
+++ resolved
@@ -90,11 +90,7 @@
                 nc_file.variables["lsm"][:, latitude[0]:latitude[1]+1, longitude[0]:longitude[1]+1].filled(np.nan).astype(np.float32))
 
 
-<<<<<<< HEAD
-def join_hdf5_data(directory):
-=======
 def join_hdf5_data(config, directory):
->>>>>>> fcea1d94
     """
     Reads upper and surface data from multiple HDF5 files and organizes them into a single HDF5 file.
     The data is structured into groups by year, each containing subgroups for 'upper' and 'surface' data.
@@ -111,11 +107,7 @@
     surface_files = sorted(glob.glob(surface_files_pattern))
 
     # Output file path
-<<<<<<< HEAD
-    output_file_path = os.path.join(directory, "data.hdf5")
-=======
     output_file_path = os.path.join(directory, config['global']['data_file'])
->>>>>>> fcea1d94
 
     # Create or open the output HDF5 file
     with h5py.File(output_file_path, 'w') as output_file:
@@ -210,11 +202,7 @@
         with h5py.File(os.path.join(processed_data_path, f"{year}-surface.hdf5"), 'w') as f:
             f.create_dataset(f"{year}-surface", data=surface_data)
 
-<<<<<<< HEAD
-    join_hdf5_data(processed_data_path)
-=======
     join_hdf5_data(config, processed_data_path)
->>>>>>> fcea1d94
 
     # Save constants and time
     save_constants(raw_data_path, constants_path, levels, latitude, longitude)