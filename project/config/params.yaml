global:
  path: /home/samuelr/projects/WindViViT/project
  raw_data_path: data/raw
  processed_data_path: data/processed
<<<<<<< HEAD
=======
  data_file: data2.hdf5
>>>>>>> fcea1d94
  constants_path: data/constants
  checkpoints_path: checkpoints
  reports_path: reports
preprocessing: 
  upper_var_names: ['time', 'u', 'v', 't', 'd', 'z', 'w']
  surface_var_names: ['time', 'u100', 'v100', 'u10', 'v10', 'd2m', 't2m', 'msl', 'i10fg']
  pressure_levels: ['250','500','600','700','800','850','900','925','950']
  limits:
    latitude:  [10, 28]
    longitude: [18, 36]
    levels: [0, 9]
<<<<<<< HEAD
    years: [1981, 2023]
=======
    years: [1979, 2023]
>>>>>>> fcea1d94
barajas:
  latitude: 40.5
  longitude: -3.5
model:
<<<<<<< HEAD
  image_size_3d: [9, 18, 18, 8]
  patch_size_3d: [3, 6, 6]
  image_size_2d: [18, 18, 9]
=======
  image_size_3d: [9, 18, 18, 6]
  patch_size_3d: [3, 6, 6]
  image_size_2d: [18, 18, 8]
>>>>>>> fcea1d94
  patch_size_2d: [6, 6]
  dim: 768 #512 / 768 / 1024
  depth: 12 #6 / 12 / 24
  heads: 12 #6 / 12 / 16
  dim_head: 64 # 32 / 64 / 64
  dropout: 0.1
  emb_dropout: 0.1
  reconstr_dropout: 0.1
  scale_dim: 4 #2 / 4 / 4
<<<<<<< HEAD
=======
  pretrained: False
>>>>>>> fcea1d94
train:
  batch_size: 64
  iters_to_accumulate: 1
  sequence_length: 12 # seq_len * num_patches = 256 (6)
  learning_rate: 0.0001
  warmup_ratio: 0
  epochs: 100
<<<<<<< HEAD
  train_split: [1981, 2021]
  val_split: [2022]
  test_split: [2023]
=======
  train_split: [1979,2019]
  val_split: [2020,2021]
  test_split: [2022,2023]
>>>>>>> fcea1d94
  prefetch: 2
  workers: 2
  log_mid_loss: True
  save_model: True
<<<<<<< HEAD
  model_name: model_7
=======
  model_name: final-3
>>>>>>> fcea1d94
plots:
  pred_vs_true: True
<|MERGE_RESOLUTION|>--- conflicted
+++ resolved
@@ -2,10 +2,7 @@
   path: /home/samuelr/projects/WindViViT/project
   raw_data_path: data/raw
   processed_data_path: data/processed
-<<<<<<< HEAD
-=======
   data_file: data2.hdf5
->>>>>>> fcea1d94
   constants_path: data/constants
   checkpoints_path: checkpoints
   reports_path: reports
@@ -17,24 +14,14 @@
     latitude:  [10, 28]
     longitude: [18, 36]
     levels: [0, 9]
-<<<<<<< HEAD
-    years: [1981, 2023]
-=======
     years: [1979, 2023]
->>>>>>> fcea1d94
 barajas:
   latitude: 40.5
   longitude: -3.5
 model:
-<<<<<<< HEAD
-  image_size_3d: [9, 18, 18, 8]
-  patch_size_3d: [3, 6, 6]
-  image_size_2d: [18, 18, 9]
-=======
   image_size_3d: [9, 18, 18, 6]
   patch_size_3d: [3, 6, 6]
   image_size_2d: [18, 18, 8]
->>>>>>> fcea1d94
   patch_size_2d: [6, 6]
   dim: 768 #512 / 768 / 1024
   depth: 12 #6 / 12 / 24
@@ -44,10 +31,7 @@
   emb_dropout: 0.1
   reconstr_dropout: 0.1
   scale_dim: 4 #2 / 4 / 4
-<<<<<<< HEAD
-=======
   pretrained: False
->>>>>>> fcea1d94
 train:
   batch_size: 64
   iters_to_accumulate: 1
@@ -55,23 +39,13 @@
   learning_rate: 0.0001
   warmup_ratio: 0
   epochs: 100
-<<<<<<< HEAD
-  train_split: [1981, 2021]
-  val_split: [2022]
-  test_split: [2023]
-=======
   train_split: [1979,2019]
   val_split: [2020,2021]
   test_split: [2022,2023]
->>>>>>> fcea1d94
   prefetch: 2
   workers: 2
   log_mid_loss: True
   save_model: True
-<<<<<<< HEAD
-  model_name: model_7
-=======
   model_name: final-3
->>>>>>> fcea1d94
 plots:
   pred_vs_true: True
