--- conflicted
+++ resolved
@@ -29,11 +29,7 @@
         self.upper_size = reduce(mul, self.image_size_3d)
 
         # Patch embedding layers for 3D and 2D data
-<<<<<<< HEAD
-        self.to_patch_embedding_3d = PatchEmbedding(self.image_size_3d, patch_size_3d, dim)
-=======
         self.to_patch_embedding_3d = PatchEmbedding(self.image_size_3d, self.image_size_2d, patch_size_3d, dim)
->>>>>>> fcea1d94
 
         # Temporal embedding
         self.temporal_embedding = nn.Parameter(torch.randn(1, seq_len, 1, dim))
@@ -67,13 +63,6 @@
 
         b, t, n, _ = x.shape
 
-<<<<<<< HEAD
-        # Add temporal embedding
-        temp_emb = self.temporal_embedding[:, :t, :, :]
-        x += temp_emb
-
-=======
->>>>>>> fcea1d94
         x = self.dropout(x)
 
         # Spatial transformer processing
@@ -81,13 +70,10 @@
         x = self.space_transformer(x)  # [B, T, N, D]
         x = rearrange(x, '(b t) n d -> b t n d', b=b)  # [B, T, N, D]
 
-<<<<<<< HEAD
-=======
         # Add temporal embedding
         temp_emb = self.temporal_embedding[:, :t, :, :]
         x += temp_emb
 
->>>>>>> fcea1d94
         # Temporal transformer processing
         attn_mask = self.create_temporal_attention_mask(t, n, device=x.device)  # [T * N, T * N]
         x = rearrange(x, 'b t n d -> b (t n) d')  # [B, T * N, D]
@@ -115,18 +101,11 @@
     - D is the dimension of the embedding.
     """
 
-<<<<<<< HEAD
-    def __init__(self, image_size, patch_size, dim):
-        super().__init__()
-
-        Z, W, H, C = image_size
-=======
     def __init__(self, image_size_3d, image_size_2d, patch_size, dim):
         super().__init__()
 
         Z, W, H, C_3d = image_size_3d
         W, H, C_2d = image_size_2d
->>>>>>> fcea1d94
         patch_z, patch_w, patch_h = patch_size
 
         # Calculate the number of patches
@@ -134,13 +113,8 @@
         self.num_patches_2d = (W // patch_w) * (H // patch_h)
         self.num_patches = self.num_patches_3d + self.num_patches_2d
 
-<<<<<<< HEAD
-        self.conv_upper = nn.Conv3d(in_channels=C, out_channels=dim, kernel_size=patch_size, stride=patch_size)
-        self.conv_surface = nn.Conv2d(in_channels=9, out_channels=dim, kernel_size=patch_size[1:], stride=patch_size[1:])
-=======
         self.conv_upper = nn.Conv3d(in_channels=C_3d, out_channels=dim, kernel_size=patch_size, stride=patch_size)
         self.conv_surface = nn.Conv2d(in_channels=C_2d, out_channels=dim, kernel_size=patch_size[1:], stride=patch_size[1:])
->>>>>>> fcea1d94
 
         # Positional embedding
         self.pos_embedding = nn.Parameter(torch.randn(
